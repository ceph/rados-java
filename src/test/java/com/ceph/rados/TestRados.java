--- conflicted
+++ resolved
@@ -439,7 +439,6 @@
         }
     }
 
-<<<<<<< HEAD
     public void testReadRanges() {
         try {
             final String oid = "foobar.txt";
@@ -466,7 +465,9 @@
         }
         catch ( Exception e ) {
             fail(e.getMessage());
-=======
+        }
+    }
+
     public void testListPartial() {
         /**
          * The object we will write to with the data
@@ -476,7 +477,7 @@
         String oid = "rados-java_item_";
         String content = "junit wrote this ";
         int nb = 100;
-        
+
         try {
             r = new Rados(this.id);
             r.confReadFile(new File(this.configFile));
@@ -490,7 +491,7 @@
 
             String [] allOids = io.listObjects();
             assertTrue("Global number of items should be " + nb, allOids.length == nb);
-            
+
             // Check reading all items in 10 parts
             ListCtx listCtx = io.listObjectsPartial(nb/10);
             assertTrue("We expect the list to have right now a size of 0", listCtx.size() == 0);
@@ -509,7 +510,7 @@
             totalRead += subnb;
             assertTrue("We expect the number of read items to be " + nb, totalRead == nb);
             listCtx.close();
-            
+
             // Check reading half items in 5 parts (other half being ignored)
             listCtx = io.listObjectsPartial(nb/10);
             assertTrue("We expect the list to have right now a size of 0", listCtx.size() == 0);
@@ -554,7 +555,6 @@
             }
             catch (RadosException e) {
             }
->>>>>>> 51529789
         }
     }
 
