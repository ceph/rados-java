--- conflicted
+++ resolved
@@ -1,71 +1,3 @@
-<<<<<<< HEAD
-/*
- * RADOS Java - Java bindings for librados and librbd
- *
- * Copyright (C) 2013 Wido den Hollander <wido@42on.com>
- *
- * Licensed under the Apache License, Version 2.0 (the "License");
- * you may not use this file except in compliance with
- * the License. You may obtain a copy of the License at
- *
- *     http://www.apache.org/licenses/LICENSE-2.0
- *
- * Unless required by applicable law or agreed to in writing,
- * software distributed under the License is distributed on
- * an "AS IS" BASIS, WITHOUT WARRANTIES OR CONDITIONS OF ANY KIND,
- * either express or implied. See the License for the specific
- * language governing permissions and limitations under the License.
- */
-
-package com.ceph.rbd.jna;
-
-import com.sun.jna.Library;
-import com.sun.jna.Native;
-import com.sun.jna.Pointer;
-import com.sun.jna.ptr.IntByReference;
-import com.sun.jna.ptr.LongByReference;
-import com.sun.jna.ptr.PointerByReference;
-
-public interface Rbd extends Library {
-
-    Rbd INSTANCE = (Rbd) Native.loadLibrary("rbd", Rbd.class);
-
-    void rbd_version(IntByReference major, IntByReference minor, IntByReference extra);
-    int rbd_create(Pointer io, String name, long size, IntByReference order);
-    int rbd_create2(Pointer io, String name, long size, long features, IntByReference order);
-    int rbd_create3(Pointer io, String name, long size, long features, IntByReference order, long stripe_unit, long stripe_count);
-    int rbd_list(Pointer io, byte[] names, LongByReference size);
-    int rbd_remove(Pointer io, String name);
-    int rbd_rename(Pointer io, String srcname, String destname);
-    int rbd_open_read_only(Pointer io, String name, Pointer image, String snap_name);
-    int rbd_open(Pointer io, String name, Pointer image, String snap_name);
-    int rbd_close(Pointer image);
-    int rbd_stat(Pointer image, RbdImageInfo info, long infosize);
-    int rbd_get_old_format(Pointer image, IntByReference old);
-    int rbd_clone(Pointer p_io, String p_name, String p_snapname,
-            Pointer c_io, String c_name, long features, IntByReference order);
-    int rbd_clone2(Pointer p_io, String p_name, String p_snapname,
-            Pointer c_io, String c_name, long features, IntByReference order,
-            long stripe_unit, long stripe_count);
-    int rbd_get_size(Pointer image,LongByReference size);
-    int rbd_get_features(Pointer image,LongByReference features);
-    int rbd_snap_create(Pointer image, String snapname);
-    int rbd_snap_remove(Pointer image, String snapname);
-    int rbd_snap_rollback(Pointer image, String snapname);
-    int rbd_snap_protect(Pointer image, String snapname);
-    int rbd_snap_unprotect(Pointer image, String snapname);
-    int rbd_snap_is_protected(Pointer image, String snap_name, IntByReference is_protected);
-    int rbd_snap_list(Pointer image, RbdSnapInfo[] snaps, IntByReference max_snaps);
-    void rbd_snap_list_end(RbdSnapInfo[] snaps);
-    int rbd_write(Pointer image, long offset, int len, byte[] buf);
-    int rbd_read(Pointer image, long offset, int length, byte[] buffer);
-    int rbd_copy2(Pointer source_image, Pointer dest_image);
-    int rbd_resize(Pointer source_image, long size);
-    int rbd_flatten(Pointer image);
-    int rbd_snap_set(Pointer image, String snapname);
-    int rbd_list_children(Pointer image, byte[] pools, IntByReference pools_len, byte[] images, IntByReference images_len);
-}
-=======
 /*
  * RADOS Java - Java bindings for librados and librbd
  *
@@ -116,6 +48,7 @@
             long stripe_unit, long stripe_count);
     int rbd_snap_create(Pointer image, String snapname);
     int rbd_snap_remove(Pointer image, String snapname);
+    int rbd_snap_rollback(Pointer image, String snapname);
     int rbd_snap_protect(Pointer image, String snapname);
     int rbd_snap_unprotect(Pointer image, String snapname);
     int rbd_snap_is_protected(Pointer image, String snap_name, IntByReference is_protected);
@@ -128,5 +61,4 @@
     int rbd_flatten(Pointer image);
     int rbd_snap_set(Pointer image, String snapname);
     int rbd_list_children(Pointer image, byte[] pools, LongByReference pools_len, byte[] images, LongByReference images_len);
-}
->>>>>>> 8f94ecc8
+}