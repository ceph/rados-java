/*
 * RADOS Java - Java bindings for librados and librbd
 *
 * Copyright (C) 2013 Wido den Hollander <wido@42on.com>
 *
 * This is free software; you can redistribute it and/or
 * modify it under the terms of the GNU Lesser General Public
 * License version 2.1, as published by the Free Software
 * Foundation.  See file LICENSE.
 *
 */

package com.ceph.rbd;

import com.ceph.rbd.jna.RbdImageInfo;
import com.sun.jna.Pointer;
import com.sun.jna.Memory;
import com.sun.jna.Native;
import com.sun.jna.ptr.IntByReference;

import static com.ceph.rbd.Library.rbd;
import com.sun.jna.NativeLong;

public class RbdImage {

    private Pointer image;

    public RbdImage(Pointer image) {
        this.image = image;
    }

    /**
     * Return the pointer to the RBD image
     *
     * This method is used internally and by the RBD class
     * to close a RBD image
     *
     * @return Pointer
     */
    public Pointer getPointer() {
        return this.image.getPointer(0);
    }

    /**
     * Get information about a RBD image
     *
     * @return RbdImageInfo
     * @throws RbdException
     */
    public RbdImageInfo stat() throws RbdException {
        RbdImageInfo info = new RbdImageInfo();
        int r = rbd.rbd_stat(this.getPointer(), info, 0);
        if (r < 0) {
            throw new RbdException("Failed to stat the RBD image", r);
        }
        return info;
    }

    /**
     * Find out if the format of the RBD image is the old format
     * or not
     *
     * @return boolean
     * @throws RbdException
     */
    public boolean isOldFormat() throws RbdException {
        IntByReference old = new IntByReference();
        int r = rbd.rbd_get_old_format(this.getPointer(), old);
        if (r < 0) {
            throw new RbdException("Failed to get the RBD format", r);
        }

        if (old.getValue() == 1) {
            return true;
        }

        return false;
    }

    /**
     * Create a RBD snapshot
     *
     * @param snapName
     *        The name for the snapshot
     * @throws RbdException
     */
    public void snapCreate(String snapName) throws RbdException {
        int r = rbd.rbd_snap_create(this.getPointer(), snapName);
        if (r < 0) {
            throw new RbdException("Failed to create snapshot " + snapName, r);
        }
    }

    /**
     * Remove a RBD snapshot
     *
     * @param snapName
     *         The name of the snapshot
     * @throws RbdException
     */
    public void snapRemove(String snapName) throws RbdException {
        int r = rbd.rbd_snap_remove(this.getPointer(), snapName);
        if (r < 0) {
            throw new RbdException("Failed to remove snapshot " + snapName, r);
        }
    }

    /**
     * Protect a snapshot
     *
     * @param snapName
     *         The name of the snapshot
     * @throws RbdException
     */
    public void snapProtect(String snapName) throws RbdException {
        int r = rbd.rbd_snap_protect(this.getPointer(), snapName);
        if (r < 0) {
            throw new RbdException("Failed to protect snapshot " + snapName, r);
        }
    }

    /**
     * Unprotect a RBD snapshot
     *
     * @param snapName
     *         The name of the snapshot
     * @throws RbdException
     */
    public void snapUnprotect(String snapName) throws RbdException {
        int r = rbd.rbd_snap_unprotect(this.getPointer(), snapName);
        if (r < 0) {
            throw new RbdException("Failed to unprotect snapshot " + snapName, r);
        }
    }

<<<<<<< HEAD
    /**
     * Write data to an RBD image
     *
     * @param data
     *         The to be written data
     * @param offset
     *         Where to start writing
     */
    public void write(byte[] data, long offset) throws RbdException {
        long r = rbd.rbd_write(this.getPointer(), offset, data.length, data);
        if (r < 0) {
            throw new RbdException("Failed to write to RBD image", (int)r);
        }

        if (r != data.length) {
            throw new RbdException("We wrote " + r + " bytes while we should have written " + data.length + " bytes");
        }
    }

    /**
     * Write data to an RBD image
     *
     * @param data
     *         The to be written data
     */
    public void write(byte[] data) throws RbdException {
        this.write(data, 0);
=======
    public long read(long offset, byte[] buffer, long length) {
        return rbd.rbd_read(this.getPointer(), offset, new NativeLong(length), buffer).longValue();
>>>>>>> e03923c5
    }
}<|MERGE_RESOLUTION|>--- conflicted
+++ resolved
@@ -133,7 +133,6 @@
         }
     }
 
-<<<<<<< HEAD
     /**
      * Write data to an RBD image
      *
@@ -161,9 +160,9 @@
      */
     public void write(byte[] data) throws RbdException {
         this.write(data, 0);
-=======
+    }
+
     public long read(long offset, byte[] buffer, long length) {
         return rbd.rbd_read(this.getPointer(), offset, new NativeLong(length), buffer).longValue();
->>>>>>> e03923c5
     }
 }