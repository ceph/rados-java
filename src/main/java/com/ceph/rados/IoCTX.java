<<<<<<< HEAD
/*
 * RADOS Java - Java bindings for librados
 *
 * Copyright (C) 2013 Wido den Hollander <wido@42on.com>
 * Copyright (C) 2014 1&1 - Behar Veliqi <behar.veliqi@1und1.de>
 *
 * Licensed under the Apache License, Version 2.0 (the "License");
 * you may not use this file except in compliance with
 * the License. You may obtain a copy of the License at
 *
 *     http://www.apache.org/licenses/LICENSE-2.0
 *
 * Unless required by applicable law or agreed to in writing,
 * software distributed under the License is distributed on
 * an "AS IS" BASIS, WITHOUT WARRANTIES OR CONDITIONS OF ANY KIND,
 * either express or implied. See the License for the specific
 * language governing permissions and limitations under the License.
 */

package com.ceph.rados;

import static com.ceph.rados.Library.rados;

import java.io.Closeable;
import java.io.IOException;
import java.util.ArrayList;
import java.util.HashMap;
import java.util.List;
import java.util.Map;
import java.util.concurrent.Callable;

import org.mockito.internal.configuration.injection.filter.FinalMockCandidateFilter;

import com.ceph.rados.exceptions.RadosException;
import com.ceph.rados.jna.RadosObjectInfo;
import com.ceph.rados.jna.RadosPoolInfo;
import com.sun.jna.Memory;
import com.sun.jna.Native;
import com.sun.jna.Pointer;
import com.sun.jna.ptr.IntByReference;
import com.sun.jna.ptr.LongByReference;
import com.sun.jna.ptr.PointerByReference;

public class IoCTX extends RadosBase implements Closeable {

    private static final int EXT_ATTR_MAX_LEN = 4096;

    private Pointer ioCtxPtr;

    /**
     * Create a new IO Context object
     *
     * This constructor should never be called, IO Context
     * objects are created by the RADOS class and returned
     * when creating a IO Context there
    */
    public IoCTX(Pointer p) {
        this.ioCtxPtr = p;
    }

    /**
     * Return the pointer to the IO Context
     *
     * This method is used internally and by the RADOS class
     * to destroy a IO Context
     *
     * @return Pointer
     */
    public Pointer getPointer() {
        return this.ioCtxPtr.getPointer(0);
    }

    /**
     * Set the namespace for objects within an IO context.
     *
     * The namespace specification further refines a pool into different domains. The mapping of objects to PGs is also based on this value.
     *
     * @param namespace The name to use as the namespace, or NULL use the default namespace.
     */
    public void setNamespace(String namespace) {
        rados.rados_ioctx_set_namespace(getPointer(), namespace);
    }

    /**
     * Get the pool ID of this context
     *
     * @return long
     */
    public long getId() {
        return rados.rados_ioctx_get_id(this.getPointer());
    }

    /**
     * Set the associated auid owner of the current pool
     *
     * @param auid
     *           The new auid
     * @throws RadosException
     */
    public void setAuid(final long auid) throws RadosException {
        handleReturnCode(new Callable<Integer>() {
            @Override
            public Integer call() throws Exception {
                return rados.rados_ioctx_pool_set_auid(getPointer(), auid);
            }
        }, "Failed to set the auid to %s", auid);
    }

    /**
     * Get the associated auid owner of the current pool
     *
     * @return long
     * @throws RadosException
     */
    public long getAuid() throws RadosException {
        final LongByReference auid = new LongByReference();

        handleReturnCode(new Callable<Integer>() {
            @Override
            public Integer call() throws Exception {
                return rados.rados_ioctx_pool_get_auid(getPointer(), auid);
            }
        }, "Failed to get the auid");

        return auid.getValue();
    }

    /**
     * Get the pool name of the context
     *
     * @return String
     * @throws RadosException
     */
    public String getPoolName() throws RadosException {
        final byte[] buf = new byte[1024];
        handleReturnCode(new Callable<Integer>() {
            @Override
            public Integer call() throws Exception {
                return rados.rados_ioctx_get_pool_name(getPointer(), buf, buf.length);
            }
        }, "Failed to get the pool name");
        return Native.toString(buf);
    }

    /**
     * Set the locator key
     *
     * @param key
     *          The new locator key or NULL to remove a previous one
     */
    public void locatorSetKey(String key) {
        rados.rados_ioctx_locator_set_key(this.getPointer(), key);
    }

    /**
     * List all objects in a pool
     *
     * @return String[]
     * @throws RadosException
     */
    public String[] listObjects() throws RadosException {
        Pointer entry = new Memory(Pointer.SIZE);
        List<String> objects = new ArrayList<String>();
        final Pointer list = new Memory(Pointer.SIZE);

        handleReturnCode(new Callable<Integer>() {
            @Override
            public Integer call() throws Exception {
                return rados.rados_objects_list_open(getPointer(), list);
            }
        }, "Failed starting to list all objects");

        while (rados.rados_objects_list_next(list.getPointer(0), entry, null) == 0) {
            objects.add(entry.getPointer(0).getString(0));
        }

        rados.rados_objects_list_close(list.getPointer(0));

        return objects.toArray(new String[objects.size()]);
    }

    /**
     * List all objects in a pool by piece. Useful if a lot of objects are in the pool and do not
     * fit in memory through listObjects() method
     * @param limit
     * @return a ListCtx from which nextObjects()/nextObjects(skip) and getObjects() could be called
     * @throws RadosException
     */
    public ListCtx listObjectsPartial(int limit) throws RadosException {
        Pointer list = new Memory(Pointer.SIZE);

        int r = rados.rados_objects_list_open(this.getPointer(), list);
        if (r < 0) {
            throw new RadosException("Failed listing all objects", r);
        }
        return new ListCtx(limit, list);
    }

    /**
     * Write to an object
     *
     * @param oid
     *          The object to write to
     * @param buf
     *          The content to write
     * @param offset
     *          The offset when writing
     * @throws RadosException
     */
    public void write(final String oid, final byte[] buf, final long offset) throws RadosException, IllegalArgumentException {
        if (offset < 0) {
            throw new IllegalArgumentException("Offset shouldn't be a negative value");
        }
        handleReturnCode(new Callable<Integer>() {
            @Override
            public Integer call() throws Exception {
                return rados.rados_write(getPointer(), oid, buf, buf.length, offset);
            }
        }, "Failed writing %s bytes with offset %s to %s", buf.length, offset, oid);
    }

    /**
     * Write to an object without an offset
     *
     * @param oid
     *          The object to write to
     * @param buf
     *          The content to write
     * @throws RadosException
     */
    public void write(String oid, byte[] buf) throws RadosException {
        this.writeFull(oid, buf, buf.length);
    }

    /**
     * Write an entire object
     * The object is filled with the provided data. If the object exists, it is atomically truncated and then written.
     *
     * @param oid
     *          The object to write to
     * @param buf
     *          The content to write
     * @param len
     *          The length of the data to write
     * @throws RadosException
     */
    public void writeFull(final String oid, final byte[] buf, final int len) throws RadosException {
        handleReturnCode(new Callable<Integer>() {
            @Override
            public Integer call() throws Exception {
                return rados.rados_write_full(getPointer(), oid, buf, len);
            }
        }, "Failed to write %s bytes to %s", len, oid);
    }

    /**
     * Write to an object without an offset
     *
     * @param oid
     *          The object to write to
     * @param buf
     *          The content to write
     * @param offset
     *          The offset when writing
     * @throws RadosException
     */
    public void write(String oid, String buf, long offset) throws RadosException {
        this.write(oid, buf.getBytes(), offset);
    }

    /**
     * Write to an object without an offset
     *
     * @param oid
     *          The object to write to
     * @param buf
     *          The content to write
     * @throws RadosException
     */
    public void write(String oid, String buf) throws RadosException {
        this.write(oid, buf.getBytes());
    }

    /**
     * Asynchronously write to an object
     *
     * @param oid
     *          The object to write to
     * @param completion
     *          The completion instructions
     * @param buf
     *          The content to write
     * @param offset
     *          The offset when writing
     * @throws RadosException
     */
    public void aioWrite(final String oid, final Completion completion, final byte[] buf, final long offset) throws RadosException, IllegalArgumentException {
        if (offset < 0) {
            throw new IllegalArgumentException("Offset shouldn't be a negative value");
        }
        handleReturnCode(new Callable<Integer>() {
            @Override
            public Integer call() throws Exception {
                return rados.rados_aio_write(getPointer(), oid, completion.getPointer(), buf, buf.length, offset);
            }
        }, "Failed AIO writing %s bytes with offset %s to %s", buf.length, offset, oid);
    }

    /**
     * Asynchronously write to an object without an offset
     *
     * @param oid
     *          The object to write to
     * @param completion
     *          The completion instructions
     * @param buf
     *          The content to write
     * @throws RadosException
     */
    public void aioWrite(String oid, final Completion completion, byte[] buf) throws RadosException {
        this.aioWriteFull(oid, completion, buf, buf.length);
    }

    /**
     * Asynchronously write an entire object
     * The object is filled with the provided data. If the object exists, it is atomically truncated and then written.
     *
     * @param oid
     *          The object to write to
     * @param completion
     *          The completion instructions
     * @param buf
     *          The content to write
     * @param len
     *          The length of the data to write
     * @throws RadosException
     */
    public void aioWriteFull(final String oid, final Completion completion, final byte[] buf, final int len) throws RadosException {
        handleReturnCode(new Callable<Integer>() {
            @Override
            public Integer call() throws Exception {
                return rados.rados_aio_write_full(getPointer(), oid, completion.getPointer(), buf, len);
            }
        }, "Failed to AIO write %s bytes to %s", len, oid);
    }

    /**
     * Asynchronously write to an object without an offset
     *
     * @param oid
     *          The object to write to
     * @param completion
     *          The completion instructions
     * @param buf
     *          The content to write
     * @param offset
     *          The offset when writing
     * @throws RadosException
     */
    public void aioWrite(String oid, final Completion completion, String buf, long offset) throws RadosException {
        this.aioWrite(oid, completion, buf.getBytes(), offset);
    }

    /**
     * Asynchronously write to an object without an offset
     *
     * @param oid
     *          The object to write to
     * @param completion
     *          The completion instructions
     * @param buf
     *          The content to write
     * @throws RadosException
     */
    public void aioWrite(String oid, final Completion completion, String buf) throws RadosException {
        this.aioWrite(oid, completion, buf.getBytes());
    }

    /**
     * Block until all pending writes in an io context are safe.
     *
     * This is not equivalent to calling rados_aio_wait_for_safe() on all write completions, since this waits for the associated callbacks to complete as well.
     * @throws RadosException
     */
    public void aioFlush() throws RadosException {
        handleReturnCode(new Callable<Integer>() {
            @Override
            public Integer call() throws Exception {
                return rados.rados_aio_flush(getPointer());
            }
        }, "Failed to AIO flush");
    }

    /**
     * Remove an object
     *
     * @param oid
     *          The object to remove
     * @throws RadosException
     */
    public void remove(final String oid) throws RadosException {
        handleReturnCode(new Callable<Integer>() {
            @Override
            public Integer call() throws Exception {
                return rados.rados_remove(getPointer(), oid);
            }
        }, "Failed removing object %s", oid);
    }

    /**
     * Read data from an object
     *
     * @param oid
     *          The object's name
     * @param length
     *          Amount of bytes to read
     * @param offset
     *          The offset where to start reading
     * @param buf
     *          The buffer to store the result
     * @return Number of bytes read or negative on error
     * @throws RadosException
     */
    public int read(final String oid, final int length, final long offset, final byte[] buf)
            throws RadosException {
        if (length < 0) {
            throw new IllegalArgumentException("Length shouldn't be a negative value");
        }
        if (offset < 0) {
            throw new IllegalArgumentException("Offset shouldn't be a negative value");
        }

        return handleReturnCode(new Callable<Integer>() {
            @Override
            public Integer call() throws Exception {
                return rados.rados_read(getPointer(), oid, buf, length, offset);
            }
        }, "Failed to read object %s using offset %s and length %s", oid, offset, length);
    }

    /**
     * Resize an object
     *
     * @param oid
     *           The object to resize
     * @param size
     *          The new length of the object.  If this enlarges the object,
     *          the new area is logically filled with
     *          zeroes. If this shrinks the object, the excess data is removed.
     * @throws RadosException
     */
    public void truncate(final String oid, final long size) throws RadosException {
        if (size < 0) {
            throw new IllegalArgumentException("Size shouldn't be a negative value");
        }
        handleReturnCode(new Callable<Integer>() {
            @Override
            public Integer call() throws Exception {
                return rados.rados_trunc(getPointer(), oid, size);
            }
        }, "Failed resizing objects %s to %s bytes", oid, size);
    }

    /**
     * Append data to an object
     *
     * @param oid
     *           The name to append to
     * @param buf
     *           The data to append
     * @throws RadosException
     */
    public void append(String oid, byte[] buf) throws RadosException {
        this.append(oid, buf, buf.length);
    }

    /**
     *
     * @param oid
     *           The name to append to
     * @param buf
     *           The data to append
     * @param len
     *           The number of bytes to write from buf
     * @throws RadosException
     */
    public void append(final String oid, final byte[] buf, final int len) throws RadosException {
        handleReturnCode(new Callable<Integer>() {
            @Override
            public Integer call() throws Exception {
                return rados.rados_append(getPointer(), oid, buf, len);
            }
        }, "Failed appending %s bytes to object %s", len, oid);
    }

    /**
     * Append data to an object
     *
     * @param oid
     *           The name to append to
     * @param buf
     *           The data to append
     * @throws RadosException
     */
    public void append(String oid, String buf) throws RadosException {
        this.append(oid, buf.getBytes());
    }

    /**
    * Efficiently copy a portion of one object to another
    *
    * If the underlying filesystem on the OSD supports it, this will be a
    * copy-on-write clone.
    *
    * The src and dest objects must be in the same pg. To ensure this,
    * the io context should have a locator key set (see IoCTX.locatorSetKey()).
    *
    * @param dst
    *          The destination object
    * @param dst_off
    *          The offset at the destination object
    * @param src
    *          The source object
    * @param src_off
    *          The offset at the source object
    * @param len
    *          The amount of bytes to copy
    * @throws RadosException
    */
    public void clone(final String dst, final long dst_off, final String src, final long src_off, final long len) throws RadosException {
        handleReturnCode(new Callable<Integer>() {
            @Override
            public Integer call() throws Exception {
                return rados.rados_clone_range(getPointer(), dst, dst_off, src, src_off, len);
            }
        }, "Failed to copy %s bytes from %s to %s", len, src, dst);
    }

    /**
     * Stat an object
     *
     * @param oid
     *          The name of the object
     * @return RadosObjectInfo
     *           The size and mtime of the object
     * @throws RadosException
     */
    public RadosObjectInfo stat(final String oid) throws RadosException {
        final LongByReference size = new LongByReference();
        final LongByReference mtime = new LongByReference();
        handleReturnCode(new Callable<Integer>() {
            @Override
            public Integer call() throws Exception {
                return rados.rados_stat(getPointer(), oid, size, mtime);
            }
        }, "Failed performing a stat on object %s", oid);
        return new RadosObjectInfo(oid, size.getValue(), mtime.getValue());
    }

    /**
     * Stat the currently open pool
     *
     * @return RadosPoolInfo
     * @throws RadosException
     */
    public RadosPoolInfo poolStat() throws RadosException {
        final RadosPoolInfo result = new RadosPoolInfo();
        handleReturnCode(new Callable<Integer>() {
            @Override
            public Integer call() throws Exception {
                return rados.rados_ioctx_pool_stat(getPointer(), result);
            }
        }, "Failed retrieving the pool stats");
        return result;
    }

    /**
     * Create a snapshot
     *
     * @param snapname
     *           The name of the snapshot
     * @throws RadosException
     */
    public void snapCreate(final String snapname) throws RadosException {
        handleReturnCode(new Callable<Integer>() {
            @Override
            public Integer call() throws Exception {
                return rados.rados_ioctx_snap_create(getPointer(), snapname);
            }
        }, "Failed to create snapshot %s", snapname);
    }

    /**
     * Remove a snapshot
     *
     * @param snapname
     *           The name of the snapshot
     * @throws RadosException
     */
    public void snapRemove(final String snapname) throws RadosException {
        handleReturnCode(new Callable<Integer>() {
            @Override
            public Integer call() throws Exception {
                return rados.rados_ioctx_snap_remove(getPointer(), snapname);
            }
        }, "Failed to remove snapshot %s", snapname);
    }

    /**
     * Get the ID of a snapshot
     *
     * @param snapname
     *            The name of the snapshot
     * @return long
     * @throws RadosException
     */
    public long snapLookup(final String snapname) throws RadosException {
        final LongByReference id = new LongByReference();
        handleReturnCode(new Callable<Integer>() {
            @Override
            public Integer call() throws Exception {
                return rados.rados_ioctx_snap_lookup(getPointer(), snapname, id);
            }
        }, "Failed to lookup the ID of snapshot %s", snapname);
        return id.getValue();
    }

    /**
     * Get the name of a snapshot by it's ID
     *
     * @param id
     *          The ID of the snapshot
     * @return String
     * @throws RadosException
     */
    public String snapGetName(final long id) throws RadosException {
        final byte[] buf = new byte[512];
        handleReturnCode(new Callable<Integer>() {
            @Override
            public Integer call() throws Exception {
                return rados.rados_ioctx_snap_get_name(getPointer(), id, buf, buf.length);
            }
        }, "Failed to lookup the name of snapshot %s", id);
        return new String(buf).trim();
    }

    /**
     * Get the timestamp of a snapshot
     *
     * @param id
     *         The ID of the snapshot
     * @return long
     * @throws RadosException
     */
    public long snapGetStamp(final long id) throws RadosException {
        final LongByReference time = new LongByReference();
        handleReturnCode(new Callable<Integer>() {
            @Override
            public Integer call() throws Exception {
                return rados.rados_ioctx_snap_get_stamp(getPointer(), id, time);
            }
        }, "Failed to retrieve the timestamp of snapshot %s", id);
        return time.getValue();
    }

    /**
     * List all snapshots
     *
     * @return Long[]
     * @throws RadosException
     */
    public Long[] snapList() throws RadosException {
        final byte[] buf = new byte[512];

        final Integer result = handleReturnCode(new Callable<Integer>() {
            @Override
            public Integer call() throws Exception {
                return rados.rados_ioctx_snap_list(getPointer(), buf, buf.length);
            }
        }, "Failed to list all snapshots");

        Long[] snaps = new Long[result];
        for (int i = 0; i < result; i++) {
            snaps[i] = (long) buf[i];
        }
        return snaps;
    }

    public ReadOp readOpCreate() {
        return new ReadOp(getPointer(), rados.rados_create_read_op());
    }

    /**
     * Instead of releasing the read operation directly, better use ReadOp.close
     */
    @Deprecated
    public void readOpRelease(ReadOp read_op) {
        rados.rados_release_read_op(read_op.getPointer());
    }


    /**
     * Get the value of an extended attribute on an object.
     *
     * @param oid
     *          The name of the object
     * @param xattrName
     *          The name of the extended attribute
     * @return
     *      The value of the extended attribute
     * @throws RadosException
     *      on failure -- common error codes:
     *      -34 (ERANGE)  : value exceeds buffer
     *      -61 (ENODATA) : no such attribute
     */
    public String getExtendedAttribute(final String oid, final String xattrName) throws RadosException {
        final byte[] buf = new byte[EXT_ATTR_MAX_LEN];
        handleReturnCode(new Callable<Integer>() {
            @Override
            public Integer call() throws Exception {
                return rados.rados_getxattr(getPointer(), oid, xattrName, buf, buf.length);
            }
        }, "Failed to get extended attribute %s on %s", xattrName, oid);
        // else...
        return  Native.toString(buf);
    }

    /**
     * Set an extended attribute on an object.
     *
     * @param oid
     *          The name of the object
     * @param xattrName
     *          The name of the extended attribute
     * @param val
     *      The value of the extended attribute
     * @throws IllegalArgumentException
     *      attribute value is too long
     * @throws RadosException
     *      on failure
     */
    public void setExtendedAttribute(final String oid, final String xattrName, String val) throws IllegalArgumentException, RadosException {
        final byte[] buf = Native.toByteArray(val);
        if (buf.length > EXT_ATTR_MAX_LEN) {
            throw new IllegalArgumentException( "Length of attribute value must not exceed " + EXT_ATTR_MAX_LEN);
        }
        // else...
        handleReturnCode(new Callable<Integer>() {
            @Override
            public Integer call() throws Exception {
                return rados.rados_setxattr(getPointer(), oid, xattrName, buf, buf.length);
            }
        }, "Failed to set extended attribute %s on %s", xattrName, oid);
    }

    /**
     * Delete an extended attribute from an object.
     *
     * @param oid
     *          The name of the object
     * @param xattrName
     *          The name of the extended attribute
     * @throws RadosException
     *      on failure
     */
    public void removeExtendedAttribute(final String oid, final String xattrName) throws RadosException {
        handleReturnCode(new Callable<Integer>() {
            @Override
            public Integer call() throws Exception {
                return rados.rados_rmxattr(getPointer(), oid, xattrName);
            }
        }, "Failed to remove extended attribute %s from %s", xattrName, oid);
   }

   /**
     * Get all extended attributes on an object.
     *
     * @param oid
     *          The name of the object
     * @return
     *      The map of the extended attributes
     * @throws RadosException
     *      on failure
     */
    public Map<String, String> getExtendedAttributes(final String oid) throws RadosException {
        Map<String, String> attr_map = new HashMap<>();
        final Pointer iterator = new Memory(Pointer.SIZE);
        final PointerByReference attr_name = new PointerByReference();
        final PointerByReference attr_value = new PointerByReference();
        final IntByReference attr_value_len = new IntByReference();

        handleReturnCode(new Callable<Integer>() {
            @Override
            public Integer call() throws Exception {
                return rados.rados_getxattrs(getPointer(), oid, iterator);
            }
        }, "Failed starting to list all extended attributes");

        while (rados.rados_getxattrs_next(iterator.getPointer(0), attr_name, attr_value, attr_value_len) == 0
                && attr_value_len.getValue() > 0) {
            int length = attr_value_len.getValue();
            String name = (attr_name.getValue() == null ? null : new String(attr_name.getValue().getString(0)));
            String value = (attr_value.getValue() == null ? null : new String(attr_value.getValue().getString(0)));
            if (length > 0 && name != null && value != null) {
                attr_map.put(name, value);
            }
        }

        rados.rados_getxattrs_end(iterator.getPointer(0));

        return attr_map;
    }

    @Override
    public void close() throws IOException {
        rados.rados_ioctx_destroy(getPointer());
    }
}
=======
/*
 * RADOS Java - Java bindings for librados
 *
 * Copyright (C) 2013 Wido den Hollander <wido@42on.com>
 * Copyright (C) 2014 1&1 - Behar Veliqi <behar.veliqi@1und1.de>
 *
 * Licensed under the Apache License, Version 2.0 (the "License");
 * you may not use this file except in compliance with
 * the License. You may obtain a copy of the License at
 *
 *     http://www.apache.org/licenses/LICENSE-2.0
 *
 * Unless required by applicable law or agreed to in writing,
 * software distributed under the License is distributed on
 * an "AS IS" BASIS, WITHOUT WARRANTIES OR CONDITIONS OF ANY KIND,
 * either express or implied. See the License for the specific
 * language governing permissions and limitations under the License.
 */

package com.ceph.rados;

import static com.ceph.rados.Library.rados;

import java.io.Closeable;
import java.io.IOException;
import java.util.ArrayList;
import java.util.HashMap;
import java.util.List;
import java.util.Map;
import java.util.concurrent.Callable;

import com.ceph.rados.exceptions.RadosException;
import com.ceph.rados.jna.RadosObjectInfo;
import com.ceph.rados.jna.RadosPoolInfo;
import com.sun.jna.Memory;
import com.sun.jna.Native;
import com.sun.jna.Pointer;
import com.sun.jna.ptr.IntByReference;
import com.sun.jna.ptr.LongByReference;
import com.sun.jna.ptr.PointerByReference;

public class IoCTX extends RadosBase implements Closeable {

    private static final int EXT_ATTR_MAX_LEN = 4096;

    private Pointer ioCtxPtr;

    /**
     * Create a new IO Context object
     *
     * This constructor should never be called, IO Context
     * objects are created by the RADOS class and returned
     * when creating a IO Context there
    */
    public IoCTX(Pointer p) {
        this.ioCtxPtr = p;
    }

    /**
     * Return the pointer to the IO Context
     *
     * This method is used internally and by the RADOS class
     * to destroy a IO Context
     *
     * @return Pointer
     */
    public Pointer getPointer() {
        return this.ioCtxPtr.getPointer(0);
    }

    /**
     * Set the namespace for objects within an IO context.
     *
     * The namespace specification further refines a pool into different domains. The mapping of objects to PGs is also based on this value.
     *
     * @param namespace The name to use as the namespace, or NULL use the default namespace.
     */
    public void setNamespace(String namespace) {
        rados.rados_ioctx_set_namespace(getPointer(), namespace);
    }

    /**
     * Get the pool ID of this context
     *
     * @return long
     */
    public long getId() {
        return rados.rados_ioctx_get_id(this.getPointer());
    }

    /**
     * Set the associated auid owner of the current pool
     *
     * @param auid
     *           The new auid
     * @throws RadosException
     */
    public void setAuid(final long auid) throws RadosException {
        handleReturnCode(new Callable<Integer>() {
            @Override
            public Integer call() throws Exception {
                return rados.rados_ioctx_pool_set_auid(getPointer(), auid);
            }
        }, "Failed to set the auid to %s", auid);
    }

    /**
     * Get the associated auid owner of the current pool
     *
     * @return long
     * @throws RadosException
     */
    public long getAuid() throws RadosException {
        final LongByReference auid = new LongByReference();

        handleReturnCode(new Callable<Integer>() {
            @Override
            public Integer call() throws Exception {
                return rados.rados_ioctx_pool_get_auid(getPointer(), auid);
            }
        }, "Failed to get the auid");

        return auid.getValue();
    }

    /**
     * Get the pool name of the context
     *
     * @return String
     * @throws RadosException
     */
    public String getPoolName() throws RadosException {
        final byte[] buf = new byte[1024];
        handleReturnCode(new Callable<Integer>() {
            @Override
            public Integer call() throws Exception {
                return rados.rados_ioctx_get_pool_name(getPointer(), buf, buf.length);
            }
        }, "Failed to get the pool name");
        return Native.toString(buf);
    }

    /**
     * Set the locator key
     *
     * @param key
     *          The new locator key or NULL to remove a previous one
     */
    public void locatorSetKey(String key) {
        rados.rados_ioctx_locator_set_key(this.getPointer(), key);
    }

    /**
     * List all objects in a pool
     *
     * @return String[]
     * @throws RadosException
     */
    public String[] listObjects() throws RadosException {
        Pointer entry = new Memory(Pointer.SIZE);
        List<String> objects = new ArrayList<String>();
        final Pointer list = new Memory(Pointer.SIZE);

        handleReturnCode(new Callable<Integer>() {
            @Override
            public Integer call() throws Exception {
                return rados.rados_nobjects_list_open(getPointer(), list);
            }
        }, "Failed starting to list all objects");

        while (rados.rados_nobjects_list_next(list.getPointer(0), entry, null, null) == 0) {
            objects.add(entry.getPointer(0).getString(0));
        }

        rados.rados_nobjects_list_close(list.getPointer(0));

        return objects.toArray(new String[objects.size()]);
    }

    /**
     * List all objects in a pool by piece. Useful if a lot of objects are in the pool and do not
     * fit in memory through listObjects() method
     * @param limit
     * @return a ListCtx from which nextObjects()/nextObjects(skip) and getObjects() could be called
     * @throws RadosException
     */
    public ListCtx listObjectsPartial(int limit) throws RadosException {
        Pointer list = new Memory(Pointer.SIZE);

        int r = rados.rados_nobjects_list_open(this.getPointer(), list);
        if (r < 0) {
            throw new RadosException("Failed listing all objects", r);
        }
        return new ListCtx(limit, list);
    }

    /**
     * Write to an object
     *
     * @param oid
     *          The object to write to
     * @param buf
     *          The content to write
     * @param offset
     *          The offset when writing
     * @throws RadosException
     */
    public void write(final String oid, final byte[] buf, final long offset) throws RadosException, IllegalArgumentException {
        if (offset < 0) {
            throw new IllegalArgumentException("Offset shouldn't be a negative value");
        }
        handleReturnCode(new Callable<Integer>() {
            @Override
            public Integer call() throws Exception {
                return rados.rados_write(getPointer(), oid, buf, buf.length, offset);
            }
        }, "Failed writing %s bytes with offset %s to %s", buf.length, offset, oid);
    }

    /**
     * Write to an object without an offset
     *
     * @param oid
     *          The object to write to
     * @param buf
     *          The content to write
     * @throws RadosException
     */
    public void write(String oid, byte[] buf) throws RadosException {
        this.writeFull(oid, buf, buf.length);
    }

    /**
     * Write an entire object
     * The object is filled with the provided data. If the object exists, it is atomically truncated and then written.
     *
     * @param oid
     *          The object to write to
     * @param buf
     *          The content to write
     * @param len
     *          The length of the data to write
     * @throws RadosException
     */
    public void writeFull(final String oid, final byte[] buf, final int len) throws RadosException {
        handleReturnCode(new Callable<Integer>() {
            @Override
            public Integer call() throws Exception {
                return rados.rados_write_full(getPointer(), oid, buf, len);
            }
        }, "Failed to write %s bytes to %s", len, oid);
    }

    /**
     * Write to an object without an offset
     *
     * @param oid
     *          The object to write to
     * @param buf
     *          The content to write
     * @param offset
     *          The offset when writing
     * @throws RadosException
     */
    public void write(String oid, String buf, long offset) throws RadosException {
        this.write(oid, buf.getBytes(), offset);
    }

    /**
     * Write to an object without an offset
     *
     * @param oid
     *          The object to write to
     * @param buf
     *          The content to write
     * @throws RadosException
     */
    public void write(String oid, String buf) throws RadosException {
        this.write(oid, buf.getBytes());
    }

    /**
     * Asynchronously write to an object
     *
     * @param oid
     *          The object to write to
     * @param completion
     *          The completion instructions
     * @param buf
     *          The content to write
     * @param offset
     *          The offset when writing
     * @throws RadosException
     */
    public void aioWrite(final String oid, final Completion completion, final byte[] buf, final long offset) throws RadosException, IllegalArgumentException {
        if (offset < 0) {
            throw new IllegalArgumentException("Offset shouldn't be a negative value");
        }
        handleReturnCode(new Callable<Integer>() {
            @Override
            public Integer call() throws Exception {
                return rados.rados_aio_write(getPointer(), oid, completion.getPointer(), buf, buf.length, offset);
            }
        }, "Failed AIO writing %s bytes with offset %s to %s", buf.length, offset, oid);
    }

    /**
     * Asynchronously write to an object without an offset
     *
     * @param oid
     *          The object to write to
     * @param completion
     *          The completion instructions
     * @param buf
     *          The content to write
     * @throws RadosException
     */
    public void aioWrite(String oid, final Completion completion, byte[] buf) throws RadosException {
        this.aioWriteFull(oid, completion, buf, buf.length);
    }

    /**
     * Asynchronously write an entire object
     * The object is filled with the provided data. If the object exists, it is atomically truncated and then written.
     *
     * @param oid
     *          The object to write to
     * @param completion
     *          The completion instructions
     * @param buf
     *          The content to write
     * @param len
     *          The length of the data to write
     * @throws RadosException
     */
    public void aioWriteFull(final String oid, final Completion completion, final byte[] buf, final int len) throws RadosException {
        handleReturnCode(new Callable<Integer>() {
            @Override
            public Integer call() throws Exception {
                return rados.rados_aio_write_full(getPointer(), oid, completion.getPointer(), buf, len);
            }
        }, "Failed to AIO write %s bytes to %s", len, oid);
    }

    /**
     * Asynchronously write to an object without an offset
     *
     * @param oid
     *          The object to write to
     * @param completion
     *          The completion instructions
     * @param buf
     *          The content to write
     * @param offset
     *          The offset when writing
     * @throws RadosException
     */
    public void aioWrite(String oid, final Completion completion, String buf, long offset) throws RadosException {
        this.aioWrite(oid, completion, buf.getBytes(), offset);
    }

    /**
     * Asynchronously write to an object without an offset
     *
     * @param oid
     *          The object to write to
     * @param completion
     *          The completion instructions
     * @param buf
     *          The content to write
     * @throws RadosException
     */
    public void aioWrite(String oid, final Completion completion, String buf) throws RadosException {
        this.aioWrite(oid, completion, buf.getBytes());
    }

    /**
     * Block until all pending writes in an io context are safe.
     *
     * This is not equivalent to calling rados_aio_wait_for_safe() on all write completions, since this waits for the associated callbacks to complete as well.
     * @throws RadosException
     */
    public void aioFlush() throws RadosException {
        handleReturnCode(new Callable<Integer>() {
            @Override
            public Integer call() throws Exception {
                return rados.rados_aio_flush(getPointer());
            }
        }, "Failed to AIO flush");
    }

    /**
     * Remove an object
     *
     * @param oid
     *          The object to remove
     * @throws RadosException
     */
    public void remove(final String oid) throws RadosException {
        handleReturnCode(new Callable<Integer>() {
            @Override
            public Integer call() throws Exception {
                return rados.rados_remove(getPointer(), oid);
            }
        }, "Failed removing object %s", oid);
    }

    /**
     * Read data from an object
     *
     * @param oid
     *          The object's name
     * @param length
     *          Amount of bytes to read
     * @param offset
     *          The offset where to start reading
     * @param buf
     *          The buffer to store the result
     * @return Number of bytes read or negative on error
     * @throws RadosException
     */
    public int read(final String oid, final int length, final long offset, final byte[] buf)
            throws RadosException {
        if (length < 0) {
            throw new IllegalArgumentException("Length shouldn't be a negative value");
        }
        if (offset < 0) {
            throw new IllegalArgumentException("Offset shouldn't be a negative value");
        }

        return handleReturnCode(new Callable<Integer>() {
            @Override
            public Integer call() throws Exception {
                return rados.rados_read(getPointer(), oid, buf, length, offset);
            }
        }, "Failed to read object %s using offset %s and length %s", oid, offset, length);
    }

    /**
     * Resize an object
     *
     * @param oid
     *           The object to resize
     * @param size
     *          The new length of the object.  If this enlarges the object,
     *          the new area is logically filled with
     *          zeroes. If this shrinks the object, the excess data is removed.
     * @throws RadosException
     */
    public void truncate(final String oid, final long size) throws RadosException {
        if (size < 0) {
            throw new IllegalArgumentException("Size shouldn't be a negative value");
        }
        handleReturnCode(new Callable<Integer>() {
            @Override
            public Integer call() throws Exception {
                return rados.rados_trunc(getPointer(), oid, size);
            }
        }, "Failed resizing objects %s to %s bytes", oid, size);
    }

    /**
     * Append data to an object
     *
     * @param oid
     *           The name to append to
     * @param buf
     *           The data to append
     * @throws RadosException
     */
    public void append(String oid, byte[] buf) throws RadosException {
        this.append(oid, buf, buf.length);
    }

    /**
     *
     * @param oid
     *           The name to append to
     * @param buf
     *           The data to append
     * @param len
     *           The number of bytes to write from buf
     * @throws RadosException
     */
    public void append(final String oid, final byte[] buf, final int len) throws RadosException {
        handleReturnCode(new Callable<Integer>() {
            @Override
            public Integer call() throws Exception {
                return rados.rados_append(getPointer(), oid, buf, len);
            }
        }, "Failed appending %s bytes to object %s", len, oid);
    }

    /**
     * Append data to an object
     *
     * @param oid
     *           The name to append to
     * @param buf
     *           The data to append
     * @throws RadosException
     */
    public void append(String oid, String buf) throws RadosException {
        this.append(oid, buf.getBytes());
    }

    /**
    * Efficiently copy a portion of one object to another
    *
    * If the underlying filesystem on the OSD supports it, this will be a
    * copy-on-write clone.
    *
    * The src and dest objects must be in the same pg. To ensure this,
    * the io context should have a locator key set (see IoCTX.locatorSetKey()).
    *
    * @param dst
    *          The destination object
    * @param dst_off
    *          The offset at the destination object
    * @param src
    *          The source object
    * @param src_off
    *          The offset at the source object
    * @param len
    *          The amount of bytes to copy
    * @throws RadosException
    */
    public void clone(final String dst, final long dst_off, final String src, final long src_off, final long len) throws RadosException {
        handleReturnCode(new Callable<Integer>() {
            @Override
            public Integer call() throws Exception {
                return rados.rados_clone_range(getPointer(), dst, dst_off, src, src_off, len);
            }
        }, "Failed to copy %s bytes from %s to %s", len, src, dst);
    }

    /**
     * Stat an object
     *
     * @param oid
     *          The name of the object
     * @return RadosObjectInfo
     *           The size and mtime of the object
     * @throws RadosException
     */
    public RadosObjectInfo stat(final String oid) throws RadosException {
        final LongByReference size = new LongByReference();
        final LongByReference mtime = new LongByReference();
        handleReturnCode(new Callable<Integer>() {
            @Override
            public Integer call() throws Exception {
                return rados.rados_stat(getPointer(), oid, size, mtime);
            }
        }, "Failed performing a stat on object %s", oid);
        return new RadosObjectInfo(oid, size.getValue(), mtime.getValue());
    }

    /**
     * Stat the currently open pool
     *
     * @return RadosPoolInfo
     * @throws RadosException
     */
    public RadosPoolInfo poolStat() throws RadosException {
        final RadosPoolInfo result = new RadosPoolInfo();
        handleReturnCode(new Callable<Integer>() {
            @Override
            public Integer call() throws Exception {
                return rados.rados_ioctx_pool_stat(getPointer(), result);
            }
        }, "Failed retrieving the pool stats");
        return result;
    }

    /**
     * Create a snapshot
     *
     * @param snapname
     *           The name of the snapshot
     * @throws RadosException
     */
    public void snapCreate(final String snapname) throws RadosException {
        handleReturnCode(new Callable<Integer>() {
            @Override
            public Integer call() throws Exception {
                return rados.rados_ioctx_snap_create(getPointer(), snapname);
            }
        }, "Failed to create snapshot %s", snapname);
    }

    /**
     * Remove a snapshot
     *
     * @param snapname
     *           The name of the snapshot
     * @throws RadosException
     */
    public void snapRemove(final String snapname) throws RadosException {
        handleReturnCode(new Callable<Integer>() {
            @Override
            public Integer call() throws Exception {
                return rados.rados_ioctx_snap_remove(getPointer(), snapname);
            }
        }, "Failed to remove snapshot %s", snapname);
    }

    /**
     * Get the ID of a snapshot
     *
     * @param snapname
     *            The name of the snapshot
     * @return long
     * @throws RadosException
     */
    public long snapLookup(final String snapname) throws RadosException {
        final LongByReference id = new LongByReference();
        handleReturnCode(new Callable<Integer>() {
            @Override
            public Integer call() throws Exception {
                return rados.rados_ioctx_snap_lookup(getPointer(), snapname, id);
            }
        }, "Failed to lookup the ID of snapshot %s", snapname);
        return id.getValue();
    }

    /**
     * Get the name of a snapshot by it's ID
     *
     * @param id
     *          The ID of the snapshot
     * @return String
     * @throws RadosException
     */
    public String snapGetName(final long id) throws RadosException {
        final byte[] buf = new byte[512];
        handleReturnCode(new Callable<Integer>() {
            @Override
            public Integer call() throws Exception {
                return rados.rados_ioctx_snap_get_name(getPointer(), id, buf, buf.length);
            }
        }, "Failed to lookup the name of snapshot %s", id);
        return new String(buf).trim();
    }

    /**
     * Get the timestamp of a snapshot
     *
     * @param id
     *         The ID of the snapshot
     * @return long
     * @throws RadosException
     */
    public long snapGetStamp(final long id) throws RadosException {
        final LongByReference time = new LongByReference();
        handleReturnCode(new Callable<Integer>() {
            @Override
            public Integer call() throws Exception {
                return rados.rados_ioctx_snap_get_stamp(getPointer(), id, time);
            }
        }, "Failed to retrieve the timestamp of snapshot %s", id);
        return time.getValue();
    }

    /**
     * List all snapshots
     *
     * @return Long[]
     * @throws RadosException
     */
    public Long[] snapList() throws RadosException {
        final byte[] buf = new byte[512];

        final Integer result = handleReturnCode(new Callable<Integer>() {
            @Override
            public Integer call() throws Exception {
                return rados.rados_ioctx_snap_list(getPointer(), buf, buf.length);
            }
        }, "Failed to list all snapshots");

        Long[] snaps = new Long[result];
        for (int i = 0; i < result; i++) {
            snaps[i] = (long) buf[i];
        }
        return snaps;
    }

    public ReadOp readOpCreate() {
        return new ReadOp(getPointer(), rados.rados_create_read_op());
    }

    /**
     * Instead of releasing the read operation directly, better use ReadOp.close
     */
    @Deprecated
    public void readOpRelease(ReadOp read_op) {
        rados.rados_release_read_op(read_op.getPointer());
    }


    /**
     * Get the value of an extended attribute on an object.
     *
     * @param oid
     *          The name of the object
     * @param xattrName
     *          The name of the extended attribute
     * @return
     *      The value of the extended attribute
     * @throws RadosException
     *      on failure -- common error codes:
     *      -34 (ERANGE)  : value exceeds buffer
     *      -61 (ENODATA) : no such attribute
     */
    public String getExtendedAttribute(final String oid, final String xattrName) throws RadosException {
        final byte[] buf = new byte[EXT_ATTR_MAX_LEN];
        handleReturnCode(new Callable<Integer>() {
            @Override
            public Integer call() throws Exception {
                return rados.rados_getxattr(getPointer(), oid, xattrName, buf, buf.length);
            }
        }, "Failed to get extended attribute %s on %s", xattrName, oid);
        // else...
        return  Native.toString(buf);
    }

    /**
     * Set an extended attribute on an object.
     *
     * @param oid
     *          The name of the object
     * @param xattrName
     *          The name of the extended attribute
     * @param val
     *      The value of the extended attribute
     * @throws IllegalArgumentException
     *      attribute value is too long
     * @throws RadosException
     *      on failure
     */
    public void setExtendedAttribute(final String oid, final String xattrName, String val) throws IllegalArgumentException, RadosException {
        final byte[] buf = Native.toByteArray(val);
        if (buf.length > EXT_ATTR_MAX_LEN) {
            throw new IllegalArgumentException( "Length of attribute value must not exceed " + EXT_ATTR_MAX_LEN);
        }
        // else...
        handleReturnCode(new Callable<Integer>() {
            @Override
            public Integer call() throws Exception {
                return rados.rados_setxattr(getPointer(), oid, xattrName, buf, buf.length);
            }
        }, "Failed to set extended attribute %s on %s", xattrName, oid);
    }

    /**
     * Delete an extended attribute from an object.
     *
     * @param oid
     *          The name of the object
     * @param xattrName
     *          The name of the extended attribute
     * @throws RadosException
     *      on failure
     */
    public void removeExtendedAttribute(final String oid, final String xattrName) throws RadosException {
        handleReturnCode(new Callable<Integer>() {
            @Override
            public Integer call() throws Exception {
                return rados.rados_rmxattr(getPointer(), oid, xattrName);
            }
        }, "Failed to remove extended attribute %s from %s", xattrName, oid);
   }

   /**
     * Get all extended attributes on an object.
     *
     * @param oid
     *          The name of the object
     * @return
     *      The map of the extended attributes
     * @throws RadosException
     *      on failure
     */
    public Map<String, String> getExtendedAttributes(final String oid) throws RadosException {
        Map<String, String> attr_map = new HashMap<>();
        final Pointer iterator = new Memory(Pointer.SIZE);
        final PointerByReference attr_name = new PointerByReference();
        final PointerByReference attr_value = new PointerByReference();
        final IntByReference attr_value_len = new IntByReference();

        handleReturnCode(new Callable<Integer>() {
            @Override
            public Integer call() throws Exception {
                return rados.rados_getxattrs(getPointer(), oid, iterator);
            }
        }, "Failed starting to list all extended attributes");

        while (rados.rados_getxattrs_next(iterator.getPointer(0), attr_name, attr_value, attr_value_len) == 0
                && attr_value_len.getValue() > 0) {
            int length = attr_value_len.getValue();
            String name = (attr_name.getValue() == null ? null : new String(attr_name.getValue().getString(0)));
            String value = (attr_value.getValue() == null ? null : new String(attr_value.getValue().getString(0)));
            if (length > 0 && name != null && value != null) {
                attr_map.put(name, value);
            }
        }

        rados.rados_getxattrs_end(iterator.getPointer(0));

        return attr_map;
    }

    @Override
    public void close() throws IOException {
        rados.rados_ioctx_destroy(getPointer());
    }
}
>>>>>>> 8f94ecc8
<|MERGE_RESOLUTION|>--- conflicted
+++ resolved
@@ -1,23 +1,3 @@
-<<<<<<< HEAD
-/*
- * RADOS Java - Java bindings for librados
- *
- * Copyright (C) 2013 Wido den Hollander <wido@42on.com>
- * Copyright (C) 2014 1&1 - Behar Veliqi <behar.veliqi@1und1.de>
- *
- * Licensed under the Apache License, Version 2.0 (the "License");
- * you may not use this file except in compliance with
- * the License. You may obtain a copy of the License at
- *
- *     http://www.apache.org/licenses/LICENSE-2.0
- *
- * Unless required by applicable law or agreed to in writing,
- * software distributed under the License is distributed on
- * an "AS IS" BASIS, WITHOUT WARRANTIES OR CONDITIONS OF ANY KIND,
- * either express or implied. See the License for the specific
- * language governing permissions and limitations under the License.
- */
-
 package com.ceph.rados;
 
 import static com.ceph.rados.Library.rados;
@@ -29,8 +9,6 @@
 import java.util.List;
 import java.util.Map;
 import java.util.concurrent.Callable;
-
-import org.mockito.internal.configuration.injection.filter.FinalMockCandidateFilter;
 
 import com.ceph.rados.exceptions.RadosException;
 import com.ceph.rados.jna.RadosObjectInfo;
@@ -167,15 +145,15 @@
         handleReturnCode(new Callable<Integer>() {
             @Override
             public Integer call() throws Exception {
-                return rados.rados_objects_list_open(getPointer(), list);
+                return rados.rados_nobjects_list_open(getPointer(), list);
             }
         }, "Failed starting to list all objects");
 
-        while (rados.rados_objects_list_next(list.getPointer(0), entry, null) == 0) {
+        while (rados.rados_nobjects_list_next(list.getPointer(0), entry, null, null) == 0) {
             objects.add(entry.getPointer(0).getString(0));
         }
 
-        rados.rados_objects_list_close(list.getPointer(0));
+        rados.rados_nobjects_list_close(list.getPointer(0));
 
         return objects.toArray(new String[objects.size()]);
     }
@@ -190,7 +168,7 @@
     public ListCtx listObjectsPartial(int limit) throws RadosException {
         Pointer list = new Memory(Pointer.SIZE);
 
-        int r = rados.rados_objects_list_open(this.getPointer(), list);
+        int r = rados.rados_nobjects_list_open(this.getPointer(), list);
         if (r < 0) {
             throw new RadosException("Failed listing all objects", r);
         }
@@ -817,821 +795,3 @@
         rados.rados_ioctx_destroy(getPointer());
     }
 }
-=======
-/*
- * RADOS Java - Java bindings for librados
- *
- * Copyright (C) 2013 Wido den Hollander <wido@42on.com>
- * Copyright (C) 2014 1&1 - Behar Veliqi <behar.veliqi@1und1.de>
- *
- * Licensed under the Apache License, Version 2.0 (the "License");
- * you may not use this file except in compliance with
- * the License. You may obtain a copy of the License at
- *
- *     http://www.apache.org/licenses/LICENSE-2.0
- *
- * Unless required by applicable law or agreed to in writing,
- * software distributed under the License is distributed on
- * an "AS IS" BASIS, WITHOUT WARRANTIES OR CONDITIONS OF ANY KIND,
- * either express or implied. See the License for the specific
- * language governing permissions and limitations under the License.
- */
-
-package com.ceph.rados;
-
-import static com.ceph.rados.Library.rados;
-
-import java.io.Closeable;
-import java.io.IOException;
-import java.util.ArrayList;
-import java.util.HashMap;
-import java.util.List;
-import java.util.Map;
-import java.util.concurrent.Callable;
-
-import com.ceph.rados.exceptions.RadosException;
-import com.ceph.rados.jna.RadosObjectInfo;
-import com.ceph.rados.jna.RadosPoolInfo;
-import com.sun.jna.Memory;
-import com.sun.jna.Native;
-import com.sun.jna.Pointer;
-import com.sun.jna.ptr.IntByReference;
-import com.sun.jna.ptr.LongByReference;
-import com.sun.jna.ptr.PointerByReference;
-
-public class IoCTX extends RadosBase implements Closeable {
-
-    private static final int EXT_ATTR_MAX_LEN = 4096;
-
-    private Pointer ioCtxPtr;
-
-    /**
-     * Create a new IO Context object
-     *
-     * This constructor should never be called, IO Context
-     * objects are created by the RADOS class and returned
-     * when creating a IO Context there
-    */
-    public IoCTX(Pointer p) {
-        this.ioCtxPtr = p;
-    }
-
-    /**
-     * Return the pointer to the IO Context
-     *
-     * This method is used internally and by the RADOS class
-     * to destroy a IO Context
-     *
-     * @return Pointer
-     */
-    public Pointer getPointer() {
-        return this.ioCtxPtr.getPointer(0);
-    }
-
-    /**
-     * Set the namespace for objects within an IO context.
-     *
-     * The namespace specification further refines a pool into different domains. The mapping of objects to PGs is also based on this value.
-     *
-     * @param namespace The name to use as the namespace, or NULL use the default namespace.
-     */
-    public void setNamespace(String namespace) {
-        rados.rados_ioctx_set_namespace(getPointer(), namespace);
-    }
-
-    /**
-     * Get the pool ID of this context
-     *
-     * @return long
-     */
-    public long getId() {
-        return rados.rados_ioctx_get_id(this.getPointer());
-    }
-
-    /**
-     * Set the associated auid owner of the current pool
-     *
-     * @param auid
-     *           The new auid
-     * @throws RadosException
-     */
-    public void setAuid(final long auid) throws RadosException {
-        handleReturnCode(new Callable<Integer>() {
-            @Override
-            public Integer call() throws Exception {
-                return rados.rados_ioctx_pool_set_auid(getPointer(), auid);
-            }
-        }, "Failed to set the auid to %s", auid);
-    }
-
-    /**
-     * Get the associated auid owner of the current pool
-     *
-     * @return long
-     * @throws RadosException
-     */
-    public long getAuid() throws RadosException {
-        final LongByReference auid = new LongByReference();
-
-        handleReturnCode(new Callable<Integer>() {
-            @Override
-            public Integer call() throws Exception {
-                return rados.rados_ioctx_pool_get_auid(getPointer(), auid);
-            }
-        }, "Failed to get the auid");
-
-        return auid.getValue();
-    }
-
-    /**
-     * Get the pool name of the context
-     *
-     * @return String
-     * @throws RadosException
-     */
-    public String getPoolName() throws RadosException {
-        final byte[] buf = new byte[1024];
-        handleReturnCode(new Callable<Integer>() {
-            @Override
-            public Integer call() throws Exception {
-                return rados.rados_ioctx_get_pool_name(getPointer(), buf, buf.length);
-            }
-        }, "Failed to get the pool name");
-        return Native.toString(buf);
-    }
-
-    /**
-     * Set the locator key
-     *
-     * @param key
-     *          The new locator key or NULL to remove a previous one
-     */
-    public void locatorSetKey(String key) {
-        rados.rados_ioctx_locator_set_key(this.getPointer(), key);
-    }
-
-    /**
-     * List all objects in a pool
-     *
-     * @return String[]
-     * @throws RadosException
-     */
-    public String[] listObjects() throws RadosException {
-        Pointer entry = new Memory(Pointer.SIZE);
-        List<String> objects = new ArrayList<String>();
-        final Pointer list = new Memory(Pointer.SIZE);
-
-        handleReturnCode(new Callable<Integer>() {
-            @Override
-            public Integer call() throws Exception {
-                return rados.rados_nobjects_list_open(getPointer(), list);
-            }
-        }, "Failed starting to list all objects");
-
-        while (rados.rados_nobjects_list_next(list.getPointer(0), entry, null, null) == 0) {
-            objects.add(entry.getPointer(0).getString(0));
-        }
-
-        rados.rados_nobjects_list_close(list.getPointer(0));
-
-        return objects.toArray(new String[objects.size()]);
-    }
-
-    /**
-     * List all objects in a pool by piece. Useful if a lot of objects are in the pool and do not
-     * fit in memory through listObjects() method
-     * @param limit
-     * @return a ListCtx from which nextObjects()/nextObjects(skip) and getObjects() could be called
-     * @throws RadosException
-     */
-    public ListCtx listObjectsPartial(int limit) throws RadosException {
-        Pointer list = new Memory(Pointer.SIZE);
-
-        int r = rados.rados_nobjects_list_open(this.getPointer(), list);
-        if (r < 0) {
-            throw new RadosException("Failed listing all objects", r);
-        }
-        return new ListCtx(limit, list);
-    }
-
-    /**
-     * Write to an object
-     *
-     * @param oid
-     *          The object to write to
-     * @param buf
-     *          The content to write
-     * @param offset
-     *          The offset when writing
-     * @throws RadosException
-     */
-    public void write(final String oid, final byte[] buf, final long offset) throws RadosException, IllegalArgumentException {
-        if (offset < 0) {
-            throw new IllegalArgumentException("Offset shouldn't be a negative value");
-        }
-        handleReturnCode(new Callable<Integer>() {
-            @Override
-            public Integer call() throws Exception {
-                return rados.rados_write(getPointer(), oid, buf, buf.length, offset);
-            }
-        }, "Failed writing %s bytes with offset %s to %s", buf.length, offset, oid);
-    }
-
-    /**
-     * Write to an object without an offset
-     *
-     * @param oid
-     *          The object to write to
-     * @param buf
-     *          The content to write
-     * @throws RadosException
-     */
-    public void write(String oid, byte[] buf) throws RadosException {
-        this.writeFull(oid, buf, buf.length);
-    }
-
-    /**
-     * Write an entire object
-     * The object is filled with the provided data. If the object exists, it is atomically truncated and then written.
-     *
-     * @param oid
-     *          The object to write to
-     * @param buf
-     *          The content to write
-     * @param len
-     *          The length of the data to write
-     * @throws RadosException
-     */
-    public void writeFull(final String oid, final byte[] buf, final int len) throws RadosException {
-        handleReturnCode(new Callable<Integer>() {
-            @Override
-            public Integer call() throws Exception {
-                return rados.rados_write_full(getPointer(), oid, buf, len);
-            }
-        }, "Failed to write %s bytes to %s", len, oid);
-    }
-
-    /**
-     * Write to an object without an offset
-     *
-     * @param oid
-     *          The object to write to
-     * @param buf
-     *          The content to write
-     * @param offset
-     *          The offset when writing
-     * @throws RadosException
-     */
-    public void write(String oid, String buf, long offset) throws RadosException {
-        this.write(oid, buf.getBytes(), offset);
-    }
-
-    /**
-     * Write to an object without an offset
-     *
-     * @param oid
-     *          The object to write to
-     * @param buf
-     *          The content to write
-     * @throws RadosException
-     */
-    public void write(String oid, String buf) throws RadosException {
-        this.write(oid, buf.getBytes());
-    }
-
-    /**
-     * Asynchronously write to an object
-     *
-     * @param oid
-     *          The object to write to
-     * @param completion
-     *          The completion instructions
-     * @param buf
-     *          The content to write
-     * @param offset
-     *          The offset when writing
-     * @throws RadosException
-     */
-    public void aioWrite(final String oid, final Completion completion, final byte[] buf, final long offset) throws RadosException, IllegalArgumentException {
-        if (offset < 0) {
-            throw new IllegalArgumentException("Offset shouldn't be a negative value");
-        }
-        handleReturnCode(new Callable<Integer>() {
-            @Override
-            public Integer call() throws Exception {
-                return rados.rados_aio_write(getPointer(), oid, completion.getPointer(), buf, buf.length, offset);
-            }
-        }, "Failed AIO writing %s bytes with offset %s to %s", buf.length, offset, oid);
-    }
-
-    /**
-     * Asynchronously write to an object without an offset
-     *
-     * @param oid
-     *          The object to write to
-     * @param completion
-     *          The completion instructions
-     * @param buf
-     *          The content to write
-     * @throws RadosException
-     */
-    public void aioWrite(String oid, final Completion completion, byte[] buf) throws RadosException {
-        this.aioWriteFull(oid, completion, buf, buf.length);
-    }
-
-    /**
-     * Asynchronously write an entire object
-     * The object is filled with the provided data. If the object exists, it is atomically truncated and then written.
-     *
-     * @param oid
-     *          The object to write to
-     * @param completion
-     *          The completion instructions
-     * @param buf
-     *          The content to write
-     * @param len
-     *          The length of the data to write
-     * @throws RadosException
-     */
-    public void aioWriteFull(final String oid, final Completion completion, final byte[] buf, final int len) throws RadosException {
-        handleReturnCode(new Callable<Integer>() {
-            @Override
-            public Integer call() throws Exception {
-                return rados.rados_aio_write_full(getPointer(), oid, completion.getPointer(), buf, len);
-            }
-        }, "Failed to AIO write %s bytes to %s", len, oid);
-    }
-
-    /**
-     * Asynchronously write to an object without an offset
-     *
-     * @param oid
-     *          The object to write to
-     * @param completion
-     *          The completion instructions
-     * @param buf
-     *          The content to write
-     * @param offset
-     *          The offset when writing
-     * @throws RadosException
-     */
-    public void aioWrite(String oid, final Completion completion, String buf, long offset) throws RadosException {
-        this.aioWrite(oid, completion, buf.getBytes(), offset);
-    }
-
-    /**
-     * Asynchronously write to an object without an offset
-     *
-     * @param oid
-     *          The object to write to
-     * @param completion
-     *          The completion instructions
-     * @param buf
-     *          The content to write
-     * @throws RadosException
-     */
-    public void aioWrite(String oid, final Completion completion, String buf) throws RadosException {
-        this.aioWrite(oid, completion, buf.getBytes());
-    }
-
-    /**
-     * Block until all pending writes in an io context are safe.
-     *
-     * This is not equivalent to calling rados_aio_wait_for_safe() on all write completions, since this waits for the associated callbacks to complete as well.
-     * @throws RadosException
-     */
-    public void aioFlush() throws RadosException {
-        handleReturnCode(new Callable<Integer>() {
-            @Override
-            public Integer call() throws Exception {
-                return rados.rados_aio_flush(getPointer());
-            }
-        }, "Failed to AIO flush");
-    }
-
-    /**
-     * Remove an object
-     *
-     * @param oid
-     *          The object to remove
-     * @throws RadosException
-     */
-    public void remove(final String oid) throws RadosException {
-        handleReturnCode(new Callable<Integer>() {
-            @Override
-            public Integer call() throws Exception {
-                return rados.rados_remove(getPointer(), oid);
-            }
-        }, "Failed removing object %s", oid);
-    }
-
-    /**
-     * Read data from an object
-     *
-     * @param oid
-     *          The object's name
-     * @param length
-     *          Amount of bytes to read
-     * @param offset
-     *          The offset where to start reading
-     * @param buf
-     *          The buffer to store the result
-     * @return Number of bytes read or negative on error
-     * @throws RadosException
-     */
-    public int read(final String oid, final int length, final long offset, final byte[] buf)
-            throws RadosException {
-        if (length < 0) {
-            throw new IllegalArgumentException("Length shouldn't be a negative value");
-        }
-        if (offset < 0) {
-            throw new IllegalArgumentException("Offset shouldn't be a negative value");
-        }
-
-        return handleReturnCode(new Callable<Integer>() {
-            @Override
-            public Integer call() throws Exception {
-                return rados.rados_read(getPointer(), oid, buf, length, offset);
-            }
-        }, "Failed to read object %s using offset %s and length %s", oid, offset, length);
-    }
-
-    /**
-     * Resize an object
-     *
-     * @param oid
-     *           The object to resize
-     * @param size
-     *          The new length of the object.  If this enlarges the object,
-     *          the new area is logically filled with
-     *          zeroes. If this shrinks the object, the excess data is removed.
-     * @throws RadosException
-     */
-    public void truncate(final String oid, final long size) throws RadosException {
-        if (size < 0) {
-            throw new IllegalArgumentException("Size shouldn't be a negative value");
-        }
-        handleReturnCode(new Callable<Integer>() {
-            @Override
-            public Integer call() throws Exception {
-                return rados.rados_trunc(getPointer(), oid, size);
-            }
-        }, "Failed resizing objects %s to %s bytes", oid, size);
-    }
-
-    /**
-     * Append data to an object
-     *
-     * @param oid
-     *           The name to append to
-     * @param buf
-     *           The data to append
-     * @throws RadosException
-     */
-    public void append(String oid, byte[] buf) throws RadosException {
-        this.append(oid, buf, buf.length);
-    }
-
-    /**
-     *
-     * @param oid
-     *           The name to append to
-     * @param buf
-     *           The data to append
-     * @param len
-     *           The number of bytes to write from buf
-     * @throws RadosException
-     */
-    public void append(final String oid, final byte[] buf, final int len) throws RadosException {
-        handleReturnCode(new Callable<Integer>() {
-            @Override
-            public Integer call() throws Exception {
-                return rados.rados_append(getPointer(), oid, buf, len);
-            }
-        }, "Failed appending %s bytes to object %s", len, oid);
-    }
-
-    /**
-     * Append data to an object
-     *
-     * @param oid
-     *           The name to append to
-     * @param buf
-     *           The data to append
-     * @throws RadosException
-     */
-    public void append(String oid, String buf) throws RadosException {
-        this.append(oid, buf.getBytes());
-    }
-
-    /**
-    * Efficiently copy a portion of one object to another
-    *
-    * If the underlying filesystem on the OSD supports it, this will be a
-    * copy-on-write clone.
-    *
-    * The src and dest objects must be in the same pg. To ensure this,
-    * the io context should have a locator key set (see IoCTX.locatorSetKey()).
-    *
-    * @param dst
-    *          The destination object
-    * @param dst_off
-    *          The offset at the destination object
-    * @param src
-    *          The source object
-    * @param src_off
-    *          The offset at the source object
-    * @param len
-    *          The amount of bytes to copy
-    * @throws RadosException
-    */
-    public void clone(final String dst, final long dst_off, final String src, final long src_off, final long len) throws RadosException {
-        handleReturnCode(new Callable<Integer>() {
-            @Override
-            public Integer call() throws Exception {
-                return rados.rados_clone_range(getPointer(), dst, dst_off, src, src_off, len);
-            }
-        }, "Failed to copy %s bytes from %s to %s", len, src, dst);
-    }
-
-    /**
-     * Stat an object
-     *
-     * @param oid
-     *          The name of the object
-     * @return RadosObjectInfo
-     *           The size and mtime of the object
-     * @throws RadosException
-     */
-    public RadosObjectInfo stat(final String oid) throws RadosException {
-        final LongByReference size = new LongByReference();
-        final LongByReference mtime = new LongByReference();
-        handleReturnCode(new Callable<Integer>() {
-            @Override
-            public Integer call() throws Exception {
-                return rados.rados_stat(getPointer(), oid, size, mtime);
-            }
-        }, "Failed performing a stat on object %s", oid);
-        return new RadosObjectInfo(oid, size.getValue(), mtime.getValue());
-    }
-
-    /**
-     * Stat the currently open pool
-     *
-     * @return RadosPoolInfo
-     * @throws RadosException
-     */
-    public RadosPoolInfo poolStat() throws RadosException {
-        final RadosPoolInfo result = new RadosPoolInfo();
-        handleReturnCode(new Callable<Integer>() {
-            @Override
-            public Integer call() throws Exception {
-                return rados.rados_ioctx_pool_stat(getPointer(), result);
-            }
-        }, "Failed retrieving the pool stats");
-        return result;
-    }
-
-    /**
-     * Create a snapshot
-     *
-     * @param snapname
-     *           The name of the snapshot
-     * @throws RadosException
-     */
-    public void snapCreate(final String snapname) throws RadosException {
-        handleReturnCode(new Callable<Integer>() {
-            @Override
-            public Integer call() throws Exception {
-                return rados.rados_ioctx_snap_create(getPointer(), snapname);
-            }
-        }, "Failed to create snapshot %s", snapname);
-    }
-
-    /**
-     * Remove a snapshot
-     *
-     * @param snapname
-     *           The name of the snapshot
-     * @throws RadosException
-     */
-    public void snapRemove(final String snapname) throws RadosException {
-        handleReturnCode(new Callable<Integer>() {
-            @Override
-            public Integer call() throws Exception {
-                return rados.rados_ioctx_snap_remove(getPointer(), snapname);
-            }
-        }, "Failed to remove snapshot %s", snapname);
-    }
-
-    /**
-     * Get the ID of a snapshot
-     *
-     * @param snapname
-     *            The name of the snapshot
-     * @return long
-     * @throws RadosException
-     */
-    public long snapLookup(final String snapname) throws RadosException {
-        final LongByReference id = new LongByReference();
-        handleReturnCode(new Callable<Integer>() {
-            @Override
-            public Integer call() throws Exception {
-                return rados.rados_ioctx_snap_lookup(getPointer(), snapname, id);
-            }
-        }, "Failed to lookup the ID of snapshot %s", snapname);
-        return id.getValue();
-    }
-
-    /**
-     * Get the name of a snapshot by it's ID
-     *
-     * @param id
-     *          The ID of the snapshot
-     * @return String
-     * @throws RadosException
-     */
-    public String snapGetName(final long id) throws RadosException {
-        final byte[] buf = new byte[512];
-        handleReturnCode(new Callable<Integer>() {
-            @Override
-            public Integer call() throws Exception {
-                return rados.rados_ioctx_snap_get_name(getPointer(), id, buf, buf.length);
-            }
-        }, "Failed to lookup the name of snapshot %s", id);
-        return new String(buf).trim();
-    }
-
-    /**
-     * Get the timestamp of a snapshot
-     *
-     * @param id
-     *         The ID of the snapshot
-     * @return long
-     * @throws RadosException
-     */
-    public long snapGetStamp(final long id) throws RadosException {
-        final LongByReference time = new LongByReference();
-        handleReturnCode(new Callable<Integer>() {
-            @Override
-            public Integer call() throws Exception {
-                return rados.rados_ioctx_snap_get_stamp(getPointer(), id, time);
-            }
-        }, "Failed to retrieve the timestamp of snapshot %s", id);
-        return time.getValue();
-    }
-
-    /**
-     * List all snapshots
-     *
-     * @return Long[]
-     * @throws RadosException
-     */
-    public Long[] snapList() throws RadosException {
-        final byte[] buf = new byte[512];
-
-        final Integer result = handleReturnCode(new Callable<Integer>() {
-            @Override
-            public Integer call() throws Exception {
-                return rados.rados_ioctx_snap_list(getPointer(), buf, buf.length);
-            }
-        }, "Failed to list all snapshots");
-
-        Long[] snaps = new Long[result];
-        for (int i = 0; i < result; i++) {
-            snaps[i] = (long) buf[i];
-        }
-        return snaps;
-    }
-
-    public ReadOp readOpCreate() {
-        return new ReadOp(getPointer(), rados.rados_create_read_op());
-    }
-
-    /**
-     * Instead of releasing the read operation directly, better use ReadOp.close
-     */
-    @Deprecated
-    public void readOpRelease(ReadOp read_op) {
-        rados.rados_release_read_op(read_op.getPointer());
-    }
-
-
-    /**
-     * Get the value of an extended attribute on an object.
-     *
-     * @param oid
-     *          The name of the object
-     * @param xattrName
-     *          The name of the extended attribute
-     * @return
-     *      The value of the extended attribute
-     * @throws RadosException
-     *      on failure -- common error codes:
-     *      -34 (ERANGE)  : value exceeds buffer
-     *      -61 (ENODATA) : no such attribute
-     */
-    public String getExtendedAttribute(final String oid, final String xattrName) throws RadosException {
-        final byte[] buf = new byte[EXT_ATTR_MAX_LEN];
-        handleReturnCode(new Callable<Integer>() {
-            @Override
-            public Integer call() throws Exception {
-                return rados.rados_getxattr(getPointer(), oid, xattrName, buf, buf.length);
-            }
-        }, "Failed to get extended attribute %s on %s", xattrName, oid);
-        // else...
-        return  Native.toString(buf);
-    }
-
-    /**
-     * Set an extended attribute on an object.
-     *
-     * @param oid
-     *          The name of the object
-     * @param xattrName
-     *          The name of the extended attribute
-     * @param val
-     *      The value of the extended attribute
-     * @throws IllegalArgumentException
-     *      attribute value is too long
-     * @throws RadosException
-     *      on failure
-     */
-    public void setExtendedAttribute(final String oid, final String xattrName, String val) throws IllegalArgumentException, RadosException {
-        final byte[] buf = Native.toByteArray(val);
-        if (buf.length > EXT_ATTR_MAX_LEN) {
-            throw new IllegalArgumentException( "Length of attribute value must not exceed " + EXT_ATTR_MAX_LEN);
-        }
-        // else...
-        handleReturnCode(new Callable<Integer>() {
-            @Override
-            public Integer call() throws Exception {
-                return rados.rados_setxattr(getPointer(), oid, xattrName, buf, buf.length);
-            }
-        }, "Failed to set extended attribute %s on %s", xattrName, oid);
-    }
-
-    /**
-     * Delete an extended attribute from an object.
-     *
-     * @param oid
-     *          The name of the object
-     * @param xattrName
-     *          The name of the extended attribute
-     * @throws RadosException
-     *      on failure
-     */
-    public void removeExtendedAttribute(final String oid, final String xattrName) throws RadosException {
-        handleReturnCode(new Callable<Integer>() {
-            @Override
-            public Integer call() throws Exception {
-                return rados.rados_rmxattr(getPointer(), oid, xattrName);
-            }
-        }, "Failed to remove extended attribute %s from %s", xattrName, oid);
-   }
-
-   /**
-     * Get all extended attributes on an object.
-     *
-     * @param oid
-     *          The name of the object
-     * @return
-     *      The map of the extended attributes
-     * @throws RadosException
-     *      on failure
-     */
-    public Map<String, String> getExtendedAttributes(final String oid) throws RadosException {
-        Map<String, String> attr_map = new HashMap<>();
-        final Pointer iterator = new Memory(Pointer.SIZE);
-        final PointerByReference attr_name = new PointerByReference();
-        final PointerByReference attr_value = new PointerByReference();
-        final IntByReference attr_value_len = new IntByReference();
-
-        handleReturnCode(new Callable<Integer>() {
-            @Override
-            public Integer call() throws Exception {
-                return rados.rados_getxattrs(getPointer(), oid, iterator);
-            }
-        }, "Failed starting to list all extended attributes");
-
-        while (rados.rados_getxattrs_next(iterator.getPointer(0), attr_name, attr_value, attr_value_len) == 0
-                && attr_value_len.getValue() > 0) {
-            int length = attr_value_len.getValue();
-            String name = (attr_name.getValue() == null ? null : new String(attr_name.getValue().getString(0)));
-            String value = (attr_value.getValue() == null ? null : new String(attr_value.getValue().getString(0)));
-            if (length > 0 && name != null && value != null) {
-                attr_map.put(name, value);
-            }
-        }
-
-        rados.rados_getxattrs_end(iterator.getPointer(0));
-
-        return attr_map;
-    }
-
-    @Override
-    public void close() throws IOException {
-        rados.rados_ioctx_destroy(getPointer());
-    }
-}
->>>>>>> 8f94ecc8
